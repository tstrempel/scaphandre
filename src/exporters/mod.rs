//! # Exporters: to make data accessible to monitoring toolchains
//!
//! `Exporter` is the root for all exporters. It defines the [Exporter] trait
//! needed to implement an exporter.
pub mod json;
#[cfg(feature = "prometheus")]
pub mod prometheus;
#[cfg(target_os = "linux")]
pub mod qemu;
#[cfg(feature = "riemann")]
pub mod riemann;
pub mod stdout;
pub mod utils;
#[cfg(feature = "warpten")]
pub mod warpten;
use crate::sensors::{
    utils::{current_system_time_since_epoch, page_size, IProcess},
    RecordGenerator, Topology,
};
use chrono::Utc;
use clap::ArgMatches;
use std::collections::HashMap;
use std::fmt;
use std::time::Duration;
use utils::get_scaphandre_version;
#[cfg(feature = "containers")]
use {
    docker_sync::{container::Container, Docker},
    k8s_sync::kubernetes::Kubernetes,
    k8s_sync::Pod,
    utils::{get_docker_client, get_kubernetes_client},
};

/// General metric definition.
#[derive(Debug)]
struct Metric {
    /// `name` is the metric name, it will be used as service field for Riemann.
    name: String, // Will be used as service for Riemann
    /// `metric_type` mostly used by Prometheus, define is it is a gauge, counter...
    metric_type: String,
    /// `ttl` time to live for this metric used by Riemann.
    ttl: f32,
    /// `hostname` host that provides the metric.
    hostname: String,
    /// `state` used by Riemann, define a state like Ok or Ko regarding this metric.
    state: String,
    /// `tags` used by Riemann, tags attached to the metric.
    tags: Vec<String>,
    /// `attributes` used by exporters to better qualify the metric. In Prometheus context
    /// this is used as a metric tag (socket_id) : `scaph_self_socket_stats_nb{socket_id="0"} 2`.
    attributes: HashMap<String, String>,
    /// `description` metric description and units used.
    description: String,
    /// `metric_value` the value of the metric. This is possible to pass different types using
    /// [MetricValueType] enum. It allows to do specific exporter processing based on types
    /// allowing flexibility.
    metric_value: MetricValueType,
    /// `timestamp` is the timestamp of the moment of the data measurement, stored as a Duration
    timestamp: Duration,
}

#[derive(Clone)]
enum MetricValueType {
    // IntSigned(i64),
    // Float(f32),
    Text(String),
    FloatDouble(f64),
    IntUnsigned(u64),
}

impl fmt::Display for MetricValueType {
    fn fmt(&self, f: &mut fmt::Formatter<'_>) -> fmt::Result {
        match &self {
            // MetricValueType::IntSigned(value) => write!(f, "{}", value),
            // MetricValueType::Float(value) => write!(f, "{}", value),
            MetricValueType::Text(text) => write!(f, "{}", text),
            MetricValueType::FloatDouble(value) => write!(f, "{}", value),
            MetricValueType::IntUnsigned(value) => write!(f, "{}", value),
        }
    }
}

impl fmt::Debug for MetricValueType {
    fn fmt(&self, f: &mut fmt::Formatter<'_>) -> fmt::Result {
        match &self {
            // MetricValueType::IntSigned(value) => write!(f, "{}", value),
            // MetricValueType::Float(value) => write!(f, "{}", value),
            MetricValueType::Text(text) => write!(f, "{}", text),
            MetricValueType::FloatDouble(value) => write!(f, "{}", value),
            MetricValueType::IntUnsigned(value) => write!(f, "{}", value),
        }
    }
}

/// An Exporter is what tells scaphandre when to collect metrics and how to export
/// or expose them.
/// Its basic role is to instanciate a Sensor, get the data the sensor has to offer
/// and expose the data in the desired way. An exporter could either push the metrics
/// over the network to a remote destination, store those metrics on the filesystem
/// or expose them to be collected by another software. It decides at what pace
/// the metrics are generated/refreshed by calling the refresh* methods available
/// with the structs provided by the sensor.
pub trait Exporter {
    /// Entry point for all Exporters
    fn run(&mut self, parameters: ArgMatches);
    /// Get the options passed via the command line
    fn get_options() -> Vec<clap::Arg<'static, 'static>>;
}

/// MetricGenerator is an exporter helper structure to collect Scaphandre metrics.
/// The goal is to provide a standard Vec\<Metric\> that can be used by exporters
/// to avoid code duplication.
struct MetricGenerator {
    /// `data` will be used to store the metrics retrieved.
    data: Vec<Metric>,
    /// `topology` is the system physical layout retrieve via the sensors crate with
    /// associated metrics.
    topology: Topology,
    /// `hostname` is the system name where the metrics belongs.
    hostname: String,
    /// Tells MetricGenerator if it has to watch for qemu virtual machines.
    #[cfg(target_os = "linux")]
    qemu: bool,
    /// Tells MetricGenerator if it has to watch for containers.
    #[cfg(feature = "containers")]
    watch_containers: bool,
    ///
    #[cfg(feature = "containers")]
    containers_last_check: String,
    /// `containers` contains the containers descriptions when --containers is true
    #[cfg(feature = "containers")]
    containers: Vec<Container>,
    /// docker_version contains the version number of local docker daemon
    #[cfg(feature = "containers")]
    docker_version: String,
    /// docker_client holds the opened docker socket
    #[cfg(feature = "containers")]
    docker_client: Option<Docker>,
    /// watch Docker
    #[cfg(feature = "containers")]
    watch_docker: bool,
    /// watch Kubernetes
    #[cfg(feature = "containers")]
    watch_kubernetes: bool,
    /// kubernetes socket
    #[cfg(feature = "containers")]
    kubernetes_client: Option<Kubernetes>,
    /// Kubernetes pods
    #[cfg(feature = "containers")]
    pods: Vec<Pod>,
    ///
    #[cfg(feature = "containers")]
    pods_last_check: String,
}

/// This is not mandatory to use MetricGenerator methods. Exporter can use dedicated
/// code into the [Exporter] run() method to collect metrics. However it is advised
/// to use the following methods to avoid discrepancies between exporters.
impl MetricGenerator {
    /// Returns a MetricGenerator instance that will host metrics.

    fn new(
        topology: Topology,
        hostname: String,
        _qemu: bool,
        _watch_containers: bool,
    ) -> MetricGenerator {
        let data = Vec::new();
        #[cfg(feature = "containers")]
        {
            let containers = vec![];
            let pods = vec![];
            let docker_version = String::from("");
            let mut docker_client = None;
            //let kubernetes_version = String::from("");
            let mut kubernetes_client = None;
            let mut container_runtime = false;
            if _watch_containers {
                match get_docker_client() {
                    Ok(docker) => {
                        docker_client = Some(docker);
                        container_runtime = true;
                    }
                    Err(err) => {
                        info!("Couldn't connect to docker socket. Error: {}", err);
                    }
                }
                if let Ok(kubernetes) = get_kubernetes_client() {
                    kubernetes_client = Some(kubernetes);
                    container_runtime = true;
                } else {
                    info!("Couldn't connect to kubernetes API.");
                }
                if !container_runtime {
                    warn!("--containers was used but scaphandre couldn't connect to any container runtime.");
                }
            }
            MetricGenerator {
                data,
                topology,
                hostname,
                containers,
                #[cfg(target_os = "linux")]
                qemu: _qemu,
                containers_last_check: String::from(""),
                docker_version,
                docker_client,
                watch_containers: _watch_containers,
                watch_docker: true,
                kubernetes_client,
                watch_kubernetes: true,
                pods,
                pods_last_check: String::from(""),
                //kubernetes_version,
            }
        }
        #[cfg(not(feature = "containers"))]
        MetricGenerator {
            data,
            topology,
            hostname,
            #[cfg(target_os = "linux")]
            qemu,
        }
    }

    /// Generate all scaphandre internal metrics.
    fn gen_self_metrics(&mut self) {
        #[cfg(target_os = "linux")]
        let myself = IProcess::myself().unwrap();
        #[cfg(target_os = "windows")]
        let myself = IProcess::myself(self.topology.get_proc_tracker()).unwrap();

        let default_timestamp = current_system_time_since_epoch();
        self.data.push(Metric {
            name: String::from("scaph_self_version"),
            metric_type: String::from("gauge"),
            ttl: 60.0,
            hostname: self.hostname.clone(),
            state: String::from("ok"),
            timestamp: default_timestamp,
            tags: vec!["scaphandre".to_string()],
            attributes: HashMap::new(),
            description: String::from("Version number of scaphandre represented as a float."),
            metric_value: MetricValueType::Text(get_scaphandre_version()),
        });

        if let Some(metric_value) = self
            .topology
            .get_process_cpu_consumption_percentage(myself.pid)
        {
            self.data.push(Metric {
                name: String::from("scaph_self_cpu_usage_percent"),
                metric_type: String::from("gauge"),
                ttl: 60.0,
                timestamp: metric_value.timestamp,
                hostname: self.hostname.clone(),
                state: String::from("ok"),
                tags: vec!["scaphandre".to_string()],
                attributes: HashMap::new(),
                description: String::from("CPU % consumed by scaphandre."),
                metric_value: MetricValueType::FloatDouble(
                    metric_value.value.parse::<f64>().unwrap(),
                ),
            });
        }

        if let Ok(metric_value) = myself.statm() {
            let value = metric_value.size * page_size().unwrap() as u64;
            self.data.push(Metric {
                name: String::from("scaph_self_mem_total_program_size"),
                metric_type: String::from("gauge"),
                ttl: 60.0,
                timestamp: default_timestamp,
                hostname: self.hostname.clone(),
                state: String::from("ok"),
                tags: vec!["scaphandre".to_string()],
                attributes: HashMap::new(),
                description: String::from("Total program size, measured in bytes."),
                metric_value: MetricValueType::IntUnsigned(value),
            });

            let value = metric_value.resident * page_size().unwrap() as u64;
            self.data.push(Metric {
                name: String::from("scaph_self_mem_resident_set_size"),
                metric_type: String::from("gauge"),
                ttl: 60.0,
                hostname: self.hostname.clone(),
                state: String::from("ok"),
                timestamp: default_timestamp,
                tags: vec!["scaphandre".to_string()],
                attributes: HashMap::new(),
                description: String::from("Resident set size, measured in bytes."),
                metric_value: MetricValueType::IntUnsigned(value),
            });

            let value = metric_value.shared * page_size().unwrap() as u64;
            self.data.push(Metric {
                name: String::from("scaph_self_mem_shared_resident_size"),
                metric_type: String::from("gauge"),
                ttl: 60.0,
                timestamp: default_timestamp,
                hostname: self.hostname.clone(),
                state: String::from("ok"),
                tags: vec!["scaphandre".to_string()],
                attributes: HashMap::new(),
                description: String::from(
                    "Number of resident shared bytes (i.e., backed by a file).",
                ),
                metric_value: MetricValueType::IntUnsigned(value),
            });
        }

        let topo_stat_buffer_len = self.topology.stat_buffer.len();
        let topo_record_buffer_len = self.topology.record_buffer.len();
        let topo_procs_len = self.topology.proc_tracker.procs.len();

        self.data.push(Metric {
            name: String::from("scaph_self_topo_stats_nb"),
            metric_type: String::from("gauge"),
            ttl: 60.0,
            timestamp: default_timestamp,
            hostname: self.hostname.clone(),
            state: String::from("ok"),
            tags: vec!["scaphandre".to_string()],
            attributes: HashMap::new(),
            description: String::from("Number of CPUStat traces stored for the host."),
            metric_value: MetricValueType::IntUnsigned(topo_stat_buffer_len as u64),
        });

        self.data.push(Metric {
            name: String::from("scaph_self_topo_records_nb"),
            metric_type: String::from("gauge"),
            ttl: 60.0,
            timestamp: default_timestamp,
            hostname: self.hostname.clone(),
            state: String::from("ok"),
            tags: vec!["scaphandre".to_string()],
            attributes: HashMap::new(),
            description: String::from("Number of energy consumption Records stored for the host."),
            metric_value: MetricValueType::IntUnsigned(topo_record_buffer_len as u64),
        });

        self.data.push(Metric {
            name: String::from("scaph_self_topo_procs_nb"),
            metric_type: String::from("gauge"),
            ttl: 60.0,
            timestamp: default_timestamp,
            hostname: self.hostname.clone(),
            state: String::from("ok"),
            tags: vec!["scaphandre".to_string()],
            attributes: HashMap::new(),
            description: String::from("Number of processes monitored for the host."),
            metric_value: MetricValueType::IntUnsigned(topo_procs_len as u64),
        });

        for socket in &self.topology.sockets {
            let mut attributes = HashMap::new();
            attributes.insert("socket_id".to_string(), socket.id.to_string());

            self.data.push(Metric {
                name: String::from("scaph_self_socket_stats_nb"),
                metric_type: String::from("gauge"),
                ttl: 60.0,
                timestamp: default_timestamp,
                hostname: self.hostname.clone(),
                state: String::from("ok"),
                tags: vec!["scaphandre".to_string()],
                attributes: attributes.clone(),
                description: String::from("Number of CPUStat traces stored for each socket"),
                metric_value: MetricValueType::IntUnsigned(socket.stat_buffer.len() as u64),
            });

            self.data.push(Metric {
                name: String::from("scaph_self_socket_records_nb"),
                metric_type: String::from("gauge"),
                ttl: 60.0,
                timestamp: default_timestamp,
                hostname: self.hostname.clone(),
                state: String::from("ok"),
                tags: vec!["scaphandre".to_string()],
                attributes: attributes.clone(),
                description: String::from(
                    "Number of energy consumption Records stored for each socket",
                ),
                metric_value: MetricValueType::IntUnsigned(socket.record_buffer.len() as u64),
            });

            for domain in &socket.domains {
                attributes.insert("rapl_domain_name".to_string(), domain.name.to_string());

                self.data.push(Metric {
                    name: String::from("scaph_self_domain_records_nb"),
                    metric_type: String::from("gauge"),
                    ttl: 60.0,
                    timestamp: default_timestamp,
                    hostname: self.hostname.clone(),
                    state: String::from("ok"),
                    tags: vec!["scaphandre".to_string()],
                    attributes: attributes.clone(),
                    description: String::from(
                        "Number of energy consumption Records stored for a Domain",
                    ),
                    metric_value: MetricValueType::IntUnsigned(domain.record_buffer.len() as u64),
                });
            }
        }
    }

    /// Generate host metrics.
    fn gen_host_metrics(&mut self) {
        let records = self.topology.get_records_passive();

        // metrics
        if !records.is_empty() {
            let record = records.last().unwrap();
            let host_energy_microjoules = record.value.clone();

            self.data.push(Metric {
                    name: String::from("scaph_host_energy_microjoules"),
                    metric_type: String::from("counter"),
                    ttl: 60.0,
                    timestamp: record.timestamp,
                    hostname: self.hostname.clone(),
                    state: String::from("ok"),
                    tags: vec!["scaphandre".to_string()],
                    attributes: HashMap::new(),
                    description: String::from(
                        "Energy measurement for the whole host, as extracted from the sensor, in microjoules.",
                    ),
                    metric_value: MetricValueType::Text(host_energy_microjoules),
                });

            if let Some(power) = self.topology.get_records_diff_power_microwatts() {
                self.data.push(Metric {
                    name: String::from("scaph_host_power_microwatts"),
                    metric_type: String::from("gauge"),
                    ttl: 60.0,
                    timestamp: power.timestamp,
                    hostname: self.hostname.clone(),
                    state: String::from("ok"),
                    tags: vec!["scaphandre".to_string()],
                    attributes: HashMap::new(),
                    description: String::from("Power measurement on the whole host, in microwatts"),
                    metric_value: MetricValueType::Text(power.value),
                });
            }
        }
    }

    /// Generate socket metrics.
    fn gen_socket_metrics(&mut self) {
        let sockets = self.topology.get_sockets_passive();
        for socket in sockets {
            let records = socket.get_records_passive();
            if !records.is_empty() {
                let metric = records.last().unwrap();
                let metric_value = metric.value.clone();
                let metric_timestamp = metric.timestamp;

                let mut attributes = HashMap::new();
                attributes.insert("socket_id".to_string(), socket.id.to_string());

                self.data.push(Metric {
                    name: String::from("scaph_socket_energy_microjoules"),
                    metric_type: String::from("counter"),
                    ttl: 60.0,
                    timestamp: metric_timestamp,
                    hostname: self.hostname.clone(),
                    state: String::from("ok"),
                    tags: vec!["scaphandre".to_string()],
                    attributes: attributes.clone(),
                    description: String::from("Socket related energy measurement in microjoules."),
                    metric_value: MetricValueType::Text(metric_value.clone()),
                });

                if let Some(power) = socket.get_records_diff_power_microwatts() {
                    let socket_power_microwatts = &power.value;

                    self.data.push(Metric {
                        name: String::from("scaph_socket_power_microwatts"),
                        metric_type: String::from("gauge"),
                        ttl: 60.0,
                        timestamp: power.timestamp,
                        hostname: self.hostname.clone(),
                        state: String::from("ok"),
                        tags: vec!["scaphandre".to_string()],
                        attributes: attributes.clone(),
                        description: String::from(
                            "Power measurement relative to a CPU socket, in microwatts",
                        ),
                        metric_value: MetricValueType::Text(socket_power_microwatts.clone()),
                    });
                }
            }
            for domain in socket.get_domains_passive() {
                let records = domain.get_records_passive();
                if !records.is_empty() {
                    let metric = records.last().unwrap();
                    let metric_value = metric.value.clone();
                    let metric_timestamp = metric.timestamp;

                    let mut attributes = HashMap::new();
                    attributes.insert("domain_name".to_string(), domain.name.clone());
                    attributes.insert("domain_id".to_string(), domain.id.to_string());
                    attributes.insert("socket_id".to_string(), socket.id.to_string());

                    self.data.push(Metric {
                        name: String::from("scaph_domain_energy_microjoules"),
                        metric_type: String::from("counter"),
                        ttl: 60.0,
                        hostname: self.hostname.clone(),
                        timestamp: metric_timestamp,
                        state: String::from("ok"),
                        tags: vec!["scaphandre".to_string()],
                        attributes: attributes.clone(),
                        description: String::from(
                            "Domain related energy measurement in microjoules.",
                        ),
                        metric_value: MetricValueType::Text(metric_value.clone()),
                    });

                    if let Some(power) = domain.get_records_diff_power_microwatts() {
                        let domain_power_microwatts = &power.value;
                        self.data.push(Metric {
                            name: String::from("scaph_domain_power_microwatts"),
                            metric_type: String::from("gauge"),
                            ttl: 60.0,
                            hostname: self.hostname.clone(),
                            timestamp: power.timestamp,
                            state: String::from("ok"),
                            tags: vec!["scaphandre".to_string()],
                            attributes: attributes.clone(),
                            description: String::from(
                                "Power measurement relative to a RAPL Domain, in microwatts",
                            ),
                            metric_value: MetricValueType::Text(domain_power_microwatts.clone()),
                        });
                    }
                }
            }
        }
    }

    /// Generate system metrics.
    fn gen_system_metrics(&mut self) {
        let default_timestamp = current_system_time_since_epoch();
        if let Some(metric_value) = self.topology.read_nb_process_total_count() {
            self.data.push(Metric {
                name: String::from("scaph_forks_since_boot_total"),
                metric_type: String::from("counter"),
                ttl: 60.0,
                timestamp:  default_timestamp,
                hostname: self.hostname.clone(),
                state: String::from("ok"),
                tags: vec!["scaphandre".to_string()],
                attributes: HashMap::new(),
                description: String::from("Number of forks that have occured since boot (number of processes to have existed so far)."),
                metric_value: MetricValueType::IntUnsigned(metric_value),
            });
        }

        if let Some(metric_value) = self.topology.read_nb_process_running_current() {
            self.data.push(Metric {
                name: String::from("scaph_processes_running_current"),
                metric_type: String::from("gauge"),
                ttl: 60.0,
                timestamp: default_timestamp,
                hostname: self.hostname.clone(),
                state: String::from("ok"),
                tags: vec!["scaphandre".to_string()],
                attributes: HashMap::new(),
                description: String::from("Number of processes currently running."),
                metric_value: MetricValueType::IntUnsigned(metric_value as u64),
            });
        }

        if let Some(metric_value) = self.topology.read_nb_process_blocked_current() {
            self.data.push(Metric {
                name: String::from("scaph_processes_blocked_current"),
                metric_type: String::from("gauge"),
                ttl: 60.0,
                timestamp: default_timestamp,
                hostname: self.hostname.clone(),
                state: String::from("ok"),
                tags: vec!["scaphandre".to_string()],
                attributes: HashMap::new(),
                description: String::from("Number of processes currently blocked waiting for I/O."),
                metric_value: MetricValueType::IntUnsigned(metric_value as u64),
            });
        }

        if let Some(metric_value) = self.topology.read_nb_context_switches_total_count() {
            self.data.push(Metric {
                name: String::from("scaph_context_switches_total"),
                metric_type: String::from("counter"),
                ttl: 60.0,
                timestamp: default_timestamp,
                hostname: self.hostname.clone(),
                state: String::from("ok"),
                tags: vec!["scaphandre".to_string()],
                attributes: HashMap::new(),
                description: String::from("Number of context switches since boot."),
                metric_value: MetricValueType::IntUnsigned(metric_value as u64),
            });
        }
    }

    /// If *self.watch_docker* is true and *self.docker_client* is Some
    /// gets the list of docker containers running on the machine, thanks
    /// to *self.docker_client*. Stores the resulting vector as *self.containers*.
    /// Updates *self.containers_last_check* to the current timestamp, if the
    /// operation is successful.
    #[cfg(feature = "containers")]
    fn gen_docker_containers_basic_metadata(&mut self) {
        if self.watch_docker && self.docker_client.is_some() {
            if let Some(docker) = self.docker_client.as_mut() {
                if let Ok(containers_result) = docker.get_containers(false) {
                    self.containers = containers_result;
                    self.containers_last_check =
                        current_system_time_since_epoch().as_secs().to_string();
                }
            } else {
                info!("Docker socket is None.");
            }
        }
    }

    /// If *self.watch_kubernetes* is true,
    /// queries the local kubernetes API (if this is a kubernetes cluster node)
    /// and retrieves the list of pods running on this node, thanks to *self.kubernetes_client*.
    /// Stores the result as *self.pods* and updates *self.pods_last_check* if the operation is successfull.
    #[cfg(feature = "containers")]
    fn gen_kubernetes_pods_basic_metadata(&mut self) {
        if self.watch_kubernetes {
            if let Some(kubernetes) = self.kubernetes_client.as_mut() {
                if let Ok(pods_result) = kubernetes.list_pods("".to_string()) {
                    self.pods = pods_result;
                    debug!("Found {} pods", &self.pods.len());
                } else {
                    info!("Failed getting pods list, despite client seems ok.");
                }
            } else {
                debug!("Kubernetes socket is not some.");
            }
            self.pods_last_check = current_system_time_since_epoch().as_secs().to_string();
        }
    }

    /// Generate process metrics.
    fn gen_process_metrics(&mut self) {
        debug!("In gen_process_metrics.");
        #[cfg(feature = "containers")]
        if self.watch_containers {
            let now = current_system_time_since_epoch().as_secs().to_string();
            if self.watch_docker && self.docker_client.is_some() {
                let last_check = self.containers_last_check.clone();
                if last_check.is_empty() {
                    match self.docker_client.as_mut().unwrap().get_version() {
                        Ok(version_response) => {
                            self.docker_version = String::from(version_response.Version.as_str());
                            self.gen_docker_containers_basic_metadata();
                        }
                        Err(error) => {
                            info!("Couldn't query the docker socket: {}", error);
                            self.watch_docker = false;
                        }
                    }
                } else {
                    match self
                        .docker_client
                        .as_mut()
                        .unwrap()
                        .get_events(Some(last_check), Some(now.clone()))
                    {
                        Ok(events) => {
                            if !events.is_empty() {
                                self.gen_docker_containers_basic_metadata();
                            } else {
                            }
                        }
                        Err(err) => debug!("couldn't get docker events - {:?} - {}", err, err),
                    }
                }
                self.containers_last_check =
                    current_system_time_since_epoch().as_secs().to_string();
            }
            if self.watch_kubernetes && self.kubernetes_client.is_some() {
                if self.pods_last_check.is_empty() {
                    self.gen_kubernetes_pods_basic_metadata();
                    info!("First check done on pods.");
                }
                let last_check = self.pods_last_check.clone();
                if (now.parse::<i32>().unwrap() - last_check.parse::<i32>().unwrap()) > 20 {
                    info!(
                        "Just refreshed pod list ! last: {} now: {}, diff: {}",
                        last_check,
                        now,
                        (now.parse::<i32>().unwrap() - last_check.parse::<i32>().unwrap())
                    );
                    self.gen_kubernetes_pods_basic_metadata();
                }
            }
        }
        debug!("Before loop.");

        for pid in self.topology.proc_tracker.get_alive_pids() {
            let exe = self.topology.proc_tracker.get_process_name(pid);
            let cmdline = self.topology.proc_tracker.get_process_cmdline(pid);

            let mut attributes = HashMap::new();
            debug!("Working on {}: {}", pid, exe);

            #[cfg(feature = "containers")]
            if self.watch_containers && (!self.containers.is_empty() || !self.pods.is_empty()) {
                let container_data = self
                    .topology
                    .proc_tracker
                    .get_process_container_description(
                        pid,
                        &self.containers,
                        self.docker_version.clone(),
                        &self.pods,
                        //self.kubernetes_version.clone(),
                    );

                if !container_data.is_empty() {
                    for (k, v) in container_data.iter() {
                        attributes.insert(String::from(k), String::from(v));
                    }
                }
            }

            attributes.insert("pid".to_string(), pid.to_string());

            attributes.insert("exe".to_string(), exe.clone());

            if let Some(cmdline_str) = cmdline {
<<<<<<< HEAD
                attributes.insert("cmdline".to_string(), cmdline_str.replace('"', "\\\""));
=======
                attributes.insert("cmdline".to_string(), cmdline_str.replace('\"', "\\\""));
>>>>>>> 1260104e

                #[cfg(target_os = "linux")]
                if self.qemu {
                    if let Some(vmname) = utils::filter_qemu_cmdline(&cmdline_str) {
                        attributes.insert("vmname".to_string(), vmname);
                    }
                }
            }

            let metric_name = String::from("scaph_process_power_consumption_microwatts");
            if let Some(power) = self.topology.get_process_power_consumption_microwatts(pid) {
                self.data.push(Metric {
                    name: metric_name,
                    metric_type: String::from("gauge"),
                    ttl: 60.0,
                    timestamp: power.timestamp,
                    hostname: self.hostname.clone(),
                    state: String::from("ok"),
                    tags: vec!["scaphandre".to_string()],
                    attributes,
                    description: String::from("Power consumption due to the process, measured on at the topology level, in microwatts"),
                    metric_value: MetricValueType::Text(power.value),
                });
            }
        }
    }

    /// Generate all metrics provided by Scaphandre agent.
    fn gen_all_metrics(&mut self) {
        info!(
            "{}: Get self metrics",
            Utc::now().format("%Y-%m-%dT%H:%M:%S")
        );
        self.gen_self_metrics();
        info!(
            "{}: Get host metrics",
            Utc::now().format("%Y-%m-%dT%H:%M:%S")
        );
        self.gen_host_metrics();
        info!(
            "{}: Get socket metrics",
            Utc::now().format("%Y-%m-%dT%H:%M:%S")
        );
        self.gen_socket_metrics();
        info!(
            "{}: Get system metrics",
            Utc::now().format("%Y-%m-%dT%H:%M:%S")
        );
        self.gen_system_metrics();
        info!(
            "{}: Get process metrics",
            Utc::now().format("%Y-%m-%dT%H:%M:%S")
        );
        self.gen_process_metrics();
        debug!("self_metrics: {:#?}", self.data);
    }

    pub fn pop_metrics(&mut self) -> Vec<Metric> {
        let mut res = vec![];
        while !&self.data.is_empty() {
            res.push(self.data.pop().unwrap())
        }
        res
    }
}

//  Copyright 2020 The scaphandre authors.
//
//  Licensed under the Apache License, Version 2.0 (the "License");
//  you may not use this file except in compliance with the License.
//  You may obtain a copy of the License at
//
//      http://www.apache.org/licenses/LICENSE-2.0
//
//  Unless required by applicable law or agreed to in writing, software
//  distributed under the License is distributed on an "AS IS" BASIS,
//  WITHOUT WARRANTIES OR CONDITIONS OF ANY KIND, either express or implied.
//  See the License for the specific language governing permissions and
//  limitations under the License.<|MERGE_RESOLUTION|>--- conflicted
+++ resolved
@@ -736,11 +736,7 @@
             attributes.insert("exe".to_string(), exe.clone());
 
             if let Some(cmdline_str) = cmdline {
-<<<<<<< HEAD
                 attributes.insert("cmdline".to_string(), cmdline_str.replace('"', "\\\""));
-=======
-                attributes.insert("cmdline".to_string(), cmdline_str.replace('\"', "\\\""));
->>>>>>> 1260104e
 
                 #[cfg(target_os = "linux")]
                 if self.qemu {
