--- conflicted
+++ resolved
@@ -1,12 +1,8 @@
 use crate::exporters::*;
 use crate::sensors::Sensor;
-<<<<<<< HEAD
 use clap::{value_parser, Arg};
-=======
-use clap::Arg;
 use colored::*;
 use regex::Regex;
->>>>>>> ba5b2a8f
 use serde::{Deserialize, Serialize};
 use std::{
     fs,
@@ -82,22 +78,6 @@
             .action(clap::ArgAction::Set);
         options.push(arg);
 
-<<<<<<< HEAD
-        let arg = Arg::new("qemu")
-            .help("Apply labels to metrics of processes looking like a Qemu/KVM virtual machine")
-            .long("qemu")
-            .short('q')
-            .required(false)
-            .action(clap::ArgAction::SetTrue);
-        options.push(arg);
-
-        let arg = Arg::new("containers")
-            .help("Monitor and apply labels for processes running as containers")
-            .long("containers")
-            .required(false)
-            .action(clap::ArgAction::SetTrue);
-        options.push(arg);
-=======
         #[cfg(feature = "containers")]
         {
             let arg = Arg::with_name("containers")
@@ -141,8 +121,6 @@
         //    .required(false)
         //    .takes_value(false);
         //options.push(arg);
-
->>>>>>> ba5b2a8f
         options
     }
 }
@@ -399,14 +377,6 @@
             info!("didn't find host metric");
         };
 
-<<<<<<< HEAD
-        let consumers = metric_generator.topology.proc_tracker.get_top_consumers(
-            *parameters
-                .get_one::<u16>("max_top_consumers")
-                .unwrap_or(&10u16),
-        );
-        let top_consumers = consumers
-=======
         if let Some(host) = &mut host_report {
             host.components.disks = Some(disks);
         }
@@ -445,7 +415,6 @@
                 .get_top_consumers(max_top);
         }
         let mut top_consumers = consumers
->>>>>>> ba5b2a8f
             .iter()
             .filter_map(|(process, _value)| {
                 metrics
