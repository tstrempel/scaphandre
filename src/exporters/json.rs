use crate::current_system_time_since_epoch;
use crate::exporters::*;
use crate::sensors::{Sensor, Topology};
use clap::Arg;
use serde::{Deserialize, Serialize};
use std::fs;
use std::fs::File;
use std::path::PathBuf;
use std::thread;
use std::time::{Duration, Instant};

/// An Exporter that displays power consumption data of the host
/// and its processes on the standard output of the terminal.
pub struct JSONExporter {
    topology: Topology,
    reports: Vec<Report>,
}

impl Exporter for JSONExporter {
    /// Lanches runner()
    fn run(&mut self, parameters: ArgMatches) {
        self.runner(parameters);
    }

    /// Returns options needed for that exporter, as a HashMap
<<<<<<< HEAD

    fn get_options() -> Vec<clap::Arg<'static, 'static>> {
        let mut options = Vec::new();
        let arg = Arg::with_name("timeout")
            .default_value("10")
            .help("Maximum time spent measuring, in seconds.")
            .long("timeout")
            .short("t")
            .required(false)
            .takes_value(true);
        options.push(arg);

        let arg = Arg::with_name("step_duration")
            .default_value("2")
            .help("Set measurement step duration in second.")
            .long("step")
            .short("s")
            .required(false)
            .takes_value(true);
        options.push(arg);

        let arg = Arg::with_name("step_duration_nano")
            .default_value("0")
            .help("Set measurement step duration in nano second.")
            .long("step_nano")
            .short("n")
            .required(false)
            .takes_value(true);
        options.push(arg);

        let arg = Arg::with_name("file_path")
            .default_value("")
            .help("Destination file for the report.")
            .long("file")
            .short("f")
            .required(false)
            .takes_value(true);
        options.push(arg);

        let arg = Arg::with_name("max_top_consumers")
            .default_value("10")
            .help("Maximum number of processes to watch.")
            .long("max-top-consumers")
            .short("m")
            .required(false)
            .takes_value(true);
        options.push(arg);

=======
    fn get_options() -> HashMap<String, ExporterOption> {
        let mut options = HashMap::new();
        options.insert(
            String::from("timeout"),
            ExporterOption {
                default_value: Some(String::from("10")),
                long: String::from("timeout"),
                short: String::from("t"),
                required: false,
                takes_value: true,
                help: String::from("Maximum time spent measuring, in seconds."),
            },
        );
        options.insert(
            String::from("step_duration"),
            ExporterOption {
                default_value: Some(String::from("2")),
                long: String::from("step"),
                short: String::from("s"),
                required: false,
                takes_value: true,
                help: String::from("Set measurement step duration in second."),
            },
        );
        options.insert(
            String::from("step_duration_nano"),
            ExporterOption {
                default_value: Some(String::from("0")),
                long: String::from("step_nano"),
                short: String::from("n"),
                required: false,
                takes_value: true,
                help: String::from("Set measurement step duration in nano second."),
            },
        );
        options.insert(
            String::from("file_path"),
            ExporterOption {
                default_value: Some(String::from("")),
                long: String::from("file"),
                short: String::from("f"),
                required: false,
                takes_value: true,
                help: String::from("Destination file for the report."),
            },
        );
        options.insert(
            String::from("max_top_consumers"),
            ExporterOption {
                default_value: Some(String::from("10")),
                long: String::from("max-top-consumers"),
                short: String::from("m"),
                required: false,
                takes_value: true,
                help: String::from("Maximum number of processes to watch."),
            },
        );
>>>>>>> 8d7aea2d
        options
    }
}

#[derive(Serialize, Deserialize)]
struct Domain {
    name: String,
    consumption: f32,
}
#[derive(Serialize, Deserialize)]
struct Socket {
    id: u16,
    consumption: f32,
    domains: Vec<Domain>,
}

#[derive(Serialize, Deserialize)]
struct Consumer {
    exe: PathBuf,
    pid: i32,
    consumption: f32,
}
#[derive(Serialize, Deserialize)]
struct Host {
    consumption: f32,
    timestamp: f64,
}
#[derive(Serialize, Deserialize)]
struct Report {
    host: Host,
    consumers: Vec<Consumer>,
    sockets: Vec<Socket>,
}

impl JSONExporter {
    /// Instantiates and returns a new JSONExporter
    pub fn new(mut sensor: Box<dyn Sensor>) -> JSONExporter {
        let some_topology = *sensor.get_topology();
        JSONExporter {
            topology: some_topology.unwrap(),
            reports: Vec::new(),
        }
    }

    /// Runs iteration() every 'step', until 'timeout'
    pub fn runner(&mut self, parameters: ArgMatches) {
        let timeout = parameters.value_of("timeout").unwrap();
        if timeout.is_empty() {
            self.iterate(&parameters);
        } else {
            let now = Instant::now();

            let timeout_secs: u64 = timeout.parse().unwrap();

            // We have a default value of 2s so it is safe to unwrap the option
            // Panic if a non numerical value is passed
            let step_duration: u64 = parameters
                .value_of("step_duration")
                .unwrap()
                .parse()
                .expect("Wrong step_duration value, should be a number of seconds");
            let step_duration_nano: u32 = parameters
                .value_of("step_duration_nano")
                .unwrap()
                .parse()
                .expect("Wrong step_duration_nano value, should be a number of nano seconds");

            info!("Measurement step is: {}s", step_duration);

            while now.elapsed().as_secs() <= timeout_secs {
                self.iterate(&parameters);
                thread::sleep(Duration::new(step_duration, step_duration_nano));
            }
        }
    }

    fn iterate(&mut self, parameters: &ArgMatches) {
        self.topology.refresh();
        self.retrieve_metrics(&parameters);
    }

    fn retrieve_metrics(&mut self, parameters: &ArgMatches) {
        let mut host_power = 0;
        let host_timestamp: Duration;
        if let Some(microwatts_record) = self.topology.get_records_diff_power_microwatts() {
            host_timestamp = microwatts_record.timestamp;

            host_power = microwatts_record.value.parse::<u64>().unwrap();
        } else {
            host_timestamp = current_system_time_since_epoch();
        }

        let host_stat = match self.topology.get_stats_diff() {
            Some(value) => value,
            None => return,
        };

        let consumers = self.topology.proc_tracker.get_top_consumers(
            parameters
                .value_of("max_top_consumers")
                .unwrap_or("10")
                .parse::<u16>()
                .unwrap(),
        );
        let top_consumers = consumers
            .iter()
            .map(|(process, value)| {
                let host_time = host_stat.total_time_jiffies();
                Consumer {
                    exe: process.exe().unwrap_or_default(),
                    pid: process.pid,
                    consumption: ((*value as f32
                        / (host_time * procfs::ticks_per_second().unwrap() as f32))
                        * host_power as f32),
                }
            })
            .collect::<Vec<_>>();

        let names = ["core", "uncore", "dram"];
        let all_sockets = self
            .topology
            .get_sockets_passive()
            .iter()
            .map(|socket| {
                let socket_power = socket
                    .get_records_diff_power_microwatts()
                    .map(|record| record.value.parse::<u64>().unwrap())
                    .unwrap_or(0);

                let domains = socket
                    .get_domains_passive()
                    .iter()
                    .map(|d| d.get_records_diff_power_microwatts())
                    .map(|record| record.map(|d| d.value))
                    .enumerate()
                    .map(|(index, d)| {
                        let domain_power =
                            d.map(|value| value.parse::<u64>().unwrap()).unwrap_or(0);
                        Domain {
                            name: names[index].to_string(),
                            consumption: domain_power as f32,
                        }
                    })
                    .collect::<Vec<_>>();

                Socket {
                    id: socket.id,
                    consumption: (socket_power as f32),
                    domains,
                }
            })
            .collect::<Vec<_>>();

        let host_report = Host {
            consumption: host_power as f32,
            timestamp: host_timestamp.as_secs_f64(),
        };

        let report = Report {
            host: host_report,
            consumers: top_consumers,
            sockets: all_sockets,
        };

        let file_path = parameters.value_of("file_path").unwrap();
        // Print json
        if file_path.is_empty() {
            let json: String = serde_json::to_string(&report).expect("Unable to parse report");
            println!("{}", &json);
        } else {
            self.reports.push(report);
            // Serialize it to a JSON string.
            let json: String =
                serde_json::to_string(&self.reports).expect("Unable to parse report");
            let _ = File::create(file_path);
            fs::write(file_path, &json).expect("Unable to write file");
        }
    }
}

#[cfg(test)]
mod tests {
    //#[test]
    //fn get_cons_socket0() {}
}

//  Copyright 2020 The scaphandre authors.
//
//  Licensed under the Apache License, Version 2.0 (the "License");
//  you may not use this file except in compliance with the License.
//  You may obtain a copy of the License at
//
//      http://www.apache.org/licenses/LICENSE-2.0
//
//  Unless required by applicable law or agreed to in writing, software
//  distributed under the License is distributed on an "AS IS" BASIS,
//  WITHOUT WARRANTIES OR CONDITIONS OF ANY KIND, either express or implied.
//  See the License for the specific language governing permissions and
//  limitations under the License.<|MERGE_RESOLUTION|>--- conflicted
+++ resolved
@@ -23,7 +23,6 @@
     }
 
     /// Returns options needed for that exporter, as a HashMap
-<<<<<<< HEAD
 
     fn get_options() -> Vec<clap::Arg<'static, 'static>> {
         let mut options = Vec::new();
@@ -71,66 +70,7 @@
             .required(false)
             .takes_value(true);
         options.push(arg);
-
-=======
-    fn get_options() -> HashMap<String, ExporterOption> {
-        let mut options = HashMap::new();
-        options.insert(
-            String::from("timeout"),
-            ExporterOption {
-                default_value: Some(String::from("10")),
-                long: String::from("timeout"),
-                short: String::from("t"),
-                required: false,
-                takes_value: true,
-                help: String::from("Maximum time spent measuring, in seconds."),
-            },
-        );
-        options.insert(
-            String::from("step_duration"),
-            ExporterOption {
-                default_value: Some(String::from("2")),
-                long: String::from("step"),
-                short: String::from("s"),
-                required: false,
-                takes_value: true,
-                help: String::from("Set measurement step duration in second."),
-            },
-        );
-        options.insert(
-            String::from("step_duration_nano"),
-            ExporterOption {
-                default_value: Some(String::from("0")),
-                long: String::from("step_nano"),
-                short: String::from("n"),
-                required: false,
-                takes_value: true,
-                help: String::from("Set measurement step duration in nano second."),
-            },
-        );
-        options.insert(
-            String::from("file_path"),
-            ExporterOption {
-                default_value: Some(String::from("")),
-                long: String::from("file"),
-                short: String::from("f"),
-                required: false,
-                takes_value: true,
-                help: String::from("Destination file for the report."),
-            },
-        );
-        options.insert(
-            String::from("max_top_consumers"),
-            ExporterOption {
-                default_value: Some(String::from("10")),
-                long: String::from("max-top-consumers"),
-                short: String::from("m"),
-                required: false,
-                takes_value: true,
-                help: String::from("Maximum number of processes to watch."),
-            },
-        );
->>>>>>> 8d7aea2d
+      
         options
     }
 }
